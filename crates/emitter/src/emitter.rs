--- conflicted
+++ resolved
@@ -338,11 +338,6 @@
                     self.str("::");
                 }
             }
-<<<<<<< HEAD
-            dbg!("a");
-            dbg!(arg);
-=======
->>>>>>> dddd6289
             self.identifier(x);
         }
     }
